--- conflicted
+++ resolved
@@ -36,13 +36,8 @@
 @JsonIdentityInfo(generator = ObjectIdGenerators.IntSequenceGenerator.class, property = "@ref")
 @FieldDefaults(makeFinal = true, level = AccessLevel.PRIVATE)
 @Getter
-<<<<<<< HEAD
 public class Pom implements Marker {
-    String sourcePath;
-=======
-public class Pom implements Metadata {
     Path sourcePath;
->>>>>>> f7f97f01
 
     @Nullable
     String groupId;
